--- conflicted
+++ resolved
@@ -23,12 +23,8 @@
 	let ctx = ctx.map(|ctx| ctx.0).ok();
 	let uuid = Uuid::new_v4();
 
-<<<<<<< HEAD
-	debug!("{:<12} - mw_reponse_map", "RES_MAPPER");
-=======
 	debug!("{:<12} - mw_response_map", "RES_MAPPER");
 	let uuid = Uuid::new_v4();
->>>>>>> 7abd51c6
 
 	// Extract Response Data
 	let rpc_info = res.extensions().get::<Arc<RpcInfo>>().map(Arc::as_ref);
@@ -37,11 +33,7 @@
 	let web_error = res.extensions().get::<Arc<Error>>().map(Arc::as_ref);
 	let client_status_error = web_error.map(|se| se.client_status_and_error());
 
-<<<<<<< HEAD
 	// Build Error Response
-=======
-	// -- If client error, build the new response.
->>>>>>> 7abd51c6
 	let error_response =
 		client_status_error
 			.as_ref()
@@ -72,12 +64,7 @@
 	// -- Build and log the server log line.
 	let client_error = client_status_error.unzip().1;
 
-<<<<<<< HEAD
-	// TODO: Need to hander if log_request fail (but should not fail request)
-
-=======
-	// TODO: Need to handel if log_request fails (but should not fail request)
->>>>>>> 7abd51c6
+	// TODO: Need to handle if log_request fails (but should not fail request)
 	let _ = log_request(
 		req_method,
 		uri,
